--- conflicted
+++ resolved
@@ -72,40 +72,25 @@
 }
 
 // Paused implements the ReconcilePauser interface.
-<<<<<<< HEAD
-func (c *Server) Paused() bool {
-=======
 func (c *SecurityGroup) Paused() bool {
->>>>>>> 204e54a8
 	return c.Spec.Pause
 }
 
 // StatusConditionRead scans the status conditions for an existing condition whose type
 // matches.
-<<<<<<< HEAD
-func (c *Server) StatusConditionRead(t unikornv1core.ConditionType) (*unikornv1core.Condition, error) {
-=======
 func (c *SecurityGroup) StatusConditionRead(t unikornv1core.ConditionType) (*unikornv1core.Condition, error) {
->>>>>>> 204e54a8
 	return unikornv1core.GetCondition(c.Status.Conditions, t)
 }
 
 // StatusConditionWrite either adds or updates a condition in the cluster manager status.
 // If the condition, status and message match an existing condition the update is
 // ignored.
-<<<<<<< HEAD
-func (c *Server) StatusConditionWrite(t unikornv1core.ConditionType, status corev1.ConditionStatus, reason unikornv1core.ConditionReason, message string) {
-=======
 func (c *SecurityGroup) StatusConditionWrite(t unikornv1core.ConditionType, status corev1.ConditionStatus, reason unikornv1core.ConditionReason, message string) {
->>>>>>> 204e54a8
 	unikornv1core.UpdateCondition(&c.Status.Conditions, t, status, reason, message)
 }
 
 // ResourceLabels generates a set of labels to uniquely identify the resource
 // if it were to be placed in a single global namespace.
-<<<<<<< HEAD
-func (c *Server) ResourceLabels() (labels.Set, error) {
-=======
 func (c *SecurityGroup) ResourceLabels() (labels.Set, error) {
 	return nil, nil
 }
@@ -131,6 +116,29 @@
 // ResourceLabels generates a set of labels to uniquely identify the resource
 // if it were to be placed in a single global namespace.
 func (c *SecurityGroupRule) ResourceLabels() (labels.Set, error) {
->>>>>>> 204e54a8
+	return nil, nil
+}
+
+// Paused implements the ReconcilePauser interface.
+func (c *Server) Paused() bool {
+	return c.Spec.Pause
+}
+
+// StatusConditionRead scans the status conditions for an existing condition whose type
+// matches.
+func (c *Server) StatusConditionRead(t unikornv1core.ConditionType) (*unikornv1core.Condition, error) {
+	return unikornv1core.GetCondition(c.Status.Conditions, t)
+}
+
+// StatusConditionWrite either adds or updates a condition in the cluster manager status.
+// If the condition, status and message match an existing condition the update is
+// ignored.
+func (c *Server) StatusConditionWrite(t unikornv1core.ConditionType, status corev1.ConditionStatus, reason unikornv1core.ConditionReason, message string) {
+	unikornv1core.UpdateCondition(&c.Status.Conditions, t, status, reason, message)
+}
+
+// ResourceLabels generates a set of labels to uniquely identify the resource
+// if it were to be placed in a single global namespace.
+func (c *Server) ResourceLabels() (labels.Set, error) {
 	return nil, nil
 }