/*
Copyright 2022-2024 EscherCloud.
Copyright 2024 the Unikorn Authors.

Licensed under the Apache License, Version 2.0 (the "License");
you may not use this file except in compliance with the License.
You may obtain a copy of the License at

    http://www.apache.org/licenses/LICENSE-2.0

Unless required by applicable law or agreed to in writing, software
distributed under the License is distributed on an "AS IS" BASIS,
WITHOUT WARRANTIES OR CONDITIONS OF ANY KIND, either express or implied.
See the License for the specific language governing permissions and
limitations under the License.
*/

package v1alpha1

import (
	unikornv1core "github.com/unikorn-cloud/core/pkg/apis/unikorn/v1alpha1"

	"k8s.io/apimachinery/pkg/api/resource"
	metav1 "k8s.io/apimachinery/pkg/apis/meta/v1"
)

// Provider is used to communicate the cloud type.
// +kubebuilder:validation:Enum=openstack
type Provider string

const (
	ProviderOpenstack Provider = "openstack"
)

// RegionList is a typed list of regions.
// +k8s:deepcopy-gen:interfaces=k8s.io/apimachinery/pkg/runtime.Object
type RegionList struct {
	metav1.TypeMeta `json:",inline"`
	metav1.ListMeta `json:"metadata,omitempty"`
	Items           []Region `json:"items"`
}

// Region defines a geographical region where clusters can be provisioned.
// A region defines the endpoints that can be used to derive information
// about the provider for that region.
// +genclient
// +k8s:deepcopy-gen:interfaces=k8s.io/apimachinery/pkg/runtime.Object
// +kubebuilder:resource:scope=Namespaced,categories=unikorn
// +kubebuilder:subresource:status
// +kubebuilder:printcolumn:name="display name",type="string",JSONPath=".metadata.labels['unikorn-cloud\\.org/name']"
// +kubebuilder:printcolumn:name="provider",type="string",JSONPath=".spec.provider"
// +kubebuilder:printcolumn:name="status",type="string",JSONPath=".status.conditions[?(@.type==\"Available\")].reason"
// +kubebuilder:printcolumn:name="age",type="date",JSONPath=".metadata.creationTimestamp"
type Region struct {
	metav1.TypeMeta   `json:",inline"`
	metav1.ObjectMeta `json:"metadata,omitempty"`
	Spec              RegionSpec   `json:"spec"`
	Status            RegionStatus `json:"status,omitempty"`
}

// RegionSpec defines metadata about the region.
type RegionSpec struct {
	// Type defines the provider type.
	Provider Provider `json:"provider"`
	// Openstack is provider specific configuration for the region.
	Openstack *RegionOpenstackSpec `json:"openstack,omitempty"`
}

type RegionOpenstackSpec struct {
	// Endpoint is the Keystone URL e.g. https://foo.bar:5000.
	Endpoint string `json:"endpoint"`
	// ServiceAccountSecretName points to the secret containing credentials
	// required to perform the tasks the provider needs to perform.
	ServiceAccountSecret *NamespacedObject `json:"serviceAccountSecret"`
	// Identity is configuration for the identity service.
	Identity *RegionOpenstackIdentitySpec `json:"identity,omitempty"`
	// Compute is configuration for the compute service.
	Compute *RegionOpenstackComputeSpec `json:"compute,omitempty"`
	// Image is configuration for the image service.
	Image *RegionOpenstackImageSpec `json:"image,omitempty"`
	// Network is configuration for the network service.
	Network *RegionOpenstackNetworkSpec `json:"network,omitempty"`
}

type NamespacedObject struct {
	// Namespace is the namespace in which the object resides.
	Namespace string `json:"namespace"`
	// Name is the name of the object.
	Name string `json:"name"`
}

type RegionOpenstackIdentitySpec struct {
	// ClusterRoles are the roles required to be assigned to an application
	// credential in order to provision, scale and deprovision a cluster, along
	// with any required for CNI/CSI functionality.
	ClusterRoles []string `json:"clusterRoles,omitempty"`
}

type RegionOpenstackComputeSpec struct {
	// ServerGroupPolicy defines the anti-affinity policy to use for
	// scheduling cluster nodes.  Defaults to "soft-anti-affinity".
	ServerGroupPolicy *string `json:"serverGroupPolicy,omitempty"`
	// Flavors defines how flavors are filtered and reported to
	// clients.  If not defined, then all flavors are exported.
	Flavors *OpenstackFlavorsSpec `json:"flavors,omitempty"`
}

// +kubebuilder:validation:Enum=All;None
type OpenstackFlavorSelectionPolicy string

const (
	OpenstackFlavorSelectionPolicySelectAll  OpenstackFlavorSelectionPolicy = "All"
	OpenstackFlavorSelectionPolicySelectNone OpenstackFlavorSelectionPolicy = "None"
)

type OpenstackFlavorsSpec struct {
	// Selector allows flavors to be manually selected for inclusion.  The selected
	// set is a boolean intersection of all defined filters in the selector.
	// Note that there are some internal rules that will fiter out flavors such as
	// if the flavor does not have enough resource to function correctly.
	Selector *FlavorSelector `json:"selector,omitempty"`
	// Metadata allows flavors to be explicitly augmented with additional metadata.
	// This acknowledges the fact that OpenStack is inadequate acting as a source
	// of truth for machine topology, and needs external input to describe things
	// like add on peripherals.
	Metadata []FlavorMetadata `json:"metadata,omitempty"`
}

type FlavorSelector struct {
	// IDs is an explicit list of allowed flavors IDs.  If not specified,
	// then all flavors are considered.
	IDs []string `json:"ids,omitempty"`
}

type FlavorMetadata struct {
	// ID is the immutable Openstack identifier for the flavor.
	ID string `json:"id"`
	// Baremetal indicates that this is a baremetal flavor, as opposed to a
	// virtualized one in case this affects image selection or even how instances
	// are provisioned.
	Baremetal bool `json:"baremetal,omitempty"`
	// CPU defines additional CPU metadata.
	CPU *CPUSpec `json:"cpu,omitempty"`
	// Memory allows the memory amount to be overridden.
	Memory *resource.Quantity `json:"memory,omitempty"`
	// GPU defines additional GPU metadata.  When provided it will enable selection
	// of images based on GPU vendor and model.
	GPU *GPUSpec `json:"gpu,omitempty"`
}

type CPUSpec struct {
	// Count allows you to override the number of CPUs.  Usually this wouldn't
	// be necessary, but alas some operators may not set this correctly for baremetal
	// flavors to make horizon display overcommit correctly...
	Count *int `json:"count,omitempty"`
	// Family is a free-form string that can communicate the CPU family to clients
	// e.g. "Xeon Platinum 8160T (Skylake)", and allows users to make scheduling
	// decisions based on CPU architecture and performance etc.
	Family *string `json:"family,omitempty"`
}

// +kubebuilder:validation:Enum=NVIDIA;AMD
type GPUVendor string

const (
	NVIDIA GPUVendor = "NVIDIA"
	AMD    GPUVendor = "AMD"
)

type GPUSpec struct {
	// Vendor is the GPU vendor, used for coarse grained flavor and image
	// selection.
	Vendor GPUVendor `json:"vendor"`
	// Model is a free-form model name that corresponds to the supported models
	// property included on images, and must be an exact match e.g. H100.
	Model string `json:"model"`
	// PhysicalCount is the number of physical cards in the flavor.
	// This is primarily for end users, so it's not confusing.
	PhysicalCount int `json:"physicalCount"`
	// LogicalCount is the number of logical GPUs e.g. an AMD MI250 is 2 MI200s.
	// This is primarily for scheduling e.g. autoscaling.
	LogicalCount int `json:"logicalCount"`
	// Memory is the amount of memory each logical GPU has access to.
	Memory *resource.Quantity `json:"memory"`
}

type RegionOpenstackImageSpec struct {
	// Selector defines a set of rules to lookup images.
	// If not specified, all images are selected.
	Selector *ImageSelector `json:"selector,omitempty"`
}

type ImageSelector struct {
	// Properties defines the set of properties an image needs to have to
	// be selected.
	Properties []string `json:"properties,omitempty"`
	// SigningKey defines a PEM encoded public ECDSA signing key used to verify
	// the image is trusted.  If specified, an image must contain the "digest"
	// property, the value of which must be a base64 encoded ECDSA signature of
	// the SHA256 hash of the image ID.
	SigningKey []byte `json:"signingKey,omitempty"`
}

type RegionOpenstackNetworkSpec struct {
	// ExternalNetworks allows external network options to be specified.
	ExternalNetworks *ExternalNetworks `json:"externalNetworks,omitempty"`
	// ProviderNetworks allows provider networks to be configured.
	ProviderNetworks *ProviderNetworks `json:"providerNetworks,omitempty"`
}

type ExternalNetworks struct {
	// Selector defines a set of rules to lookup external networks.
	// In none is specified, all external networks are selected.
	Selector *NetworkSelector `json:"selector,omitempty"`
}

type NetworkSelector struct {
	// IDs is an explicit list of network IDs.
	IDs []string `json:"ids,omitempty"`
	// Tags is an implicit selector of networks with a set of all specified tags.
	Tags []string `json:"tags,omitempty"`
}

type ProviderNetworks struct {
	// PhysicalNetwork is the neutron provider specific network name used
	// to provision provider networks e.g. VLANs for bare metal clusters.
	PhysicalNetwork *string `json:"physicalNetwork,omitempty"`
	// VLAN is the VLAN configuration.  If not specified and a VLAN provider
	// network is requested then the ID will be allocated between 1-6094
	// inclusive.
	VLAN *VLANSpec `json:"vlan,omitempty"`
}

type VLANSpec struct {
	// Segements allow blocks of VLAN IDs to be allocated from.  In a multi
	// tenant system, it's possible and perhaps necessary, that this controller
	// be limited to certain ranges to avoid split brain scenarios when another
	// user or system is allocating VLAN IDs for itself.
	// +kubebuilder:validation:MinItems=1
	Segments []VLANSegment `json:"segments,omitempty"`
}

type VLANSegment struct {
	// StartID is VLAN ID at the start of the range.
	// +kubebuilder:validation:Minimum=1
	StartID int `json:"startId"`
	// EndID is the VLAN ID at the end of the range.
	// +kubebuilder:validation:Maximum=4094
	EndID int `json:"endId"`
}

// RegionStatus defines the status of the region.
type RegionStatus struct {
	// Current service state of a region.
	Conditions []unikornv1core.Condition `json:"conditions,omitempty"`
}

// Tag is an arbirary key/value.
type Tag struct {
	// Name of the tag.
	Name string `json:"name"`
	// Value of the tag.
	Value string `json:"value"`
}

// TagList is an ordered list of tags.
type TagList []Tag

// IdentityList is a typed list of identities.
// +k8s:deepcopy-gen:interfaces=k8s.io/apimachinery/pkg/runtime.Object
type IdentityList struct {
	metav1.TypeMeta `json:",inline"`
	metav1.ListMeta `json:"metadata,omitempty"`
	Items           []Identity `json:"items"`
}

// Identity defines an on-demand cloud identity.  The region controller must
// create any resources necessary to provide dynamic provisioning of clusters
// e.g. compute, storage and networking.  This resource is used for persistence
// of information by the controller and not for manual lifecycle management.
// Any credentials should not be stored unless absolutely necessary, and should
// be passed to a client on initial identity creation only.
// +genclient
// +k8s:deepcopy-gen:interfaces=k8s.io/apimachinery/pkg/runtime.Object
// +kubebuilder:resource:scope=Namespaced,categories=unikorn
// +kubebuilder:subresource:status
// +kubebuilder:printcolumn:name="provider",type="string",JSONPath=".spec.provider"
// +kubebuilder:printcolumn:name="status",type="string",JSONPath=".status.conditions[?(@.type==\"Available\")].reason"
// +kubebuilder:printcolumn:name="age",type="date",JSONPath=".metadata.creationTimestamp"
type Identity struct {
	metav1.TypeMeta   `json:",inline"`
	metav1.ObjectMeta `json:"metadata,omitempty"`
	Spec              IdentitySpec   `json:"spec"`
	Status            IdentityStatus `json:"status,omitempty"`
}

// IdentitySpec stores any state necessary to manage identity.
type IdentitySpec struct {
	// Pause, if true, will inhibit reconciliation.
	Pause bool `json:"pause,omitempty"`
	// Tags are an abitrary list of key/value pairs that a client
	// may populate to store metadata for the resource.
	Tags TagList `json:"tags,omitempty"`
	// Provider defines the provider type.
	Provider Provider `json:"provider"`
}

type IdentityStatus struct {
	// Current service state of a cluster manager.
	Conditions []unikornv1core.Condition `json:"conditions,omitempty"`
}

// OpenstackIdentityList is a typed list of identities.
// +k8s:deepcopy-gen:interfaces=k8s.io/apimachinery/pkg/runtime.Object
type OpenstackIdentityList struct {
	metav1.TypeMeta `json:",inline"`
	metav1.ListMeta `json:"metadata,omitempty"`
	Items           []OpenstackIdentity `json:"items"`
}

// OpenstackIdentity has no controller, its a database record of state.
// +genclient
// +k8s:deepcopy-gen:interfaces=k8s.io/apimachinery/pkg/runtime.Object
// +kubebuilder:resource:scope=Namespaced,categories=unikorn
// +kubebuilder:printcolumn:name="provider",type="string",JSONPath=".spec.provider"
// +kubebuilder:printcolumn:name="age",type="date",JSONPath=".metadata.creationTimestamp"
type OpenstackIdentity struct {
	metav1.TypeMeta   `json:",inline"`
	metav1.ObjectMeta `json:"metadata,omitempty"`
	Spec              OpenstackIdentitySpec   `json:"spec"`
	Status            OpenstackIdentityStatus `json:"status,omitempty"`
}

type OpenstackIdentitySpec struct {
	// CloudConfig is a client compatible cloud configuration.
	CloudConfig []byte `json:"cloudConfig,omitempty"`
	// Cloud is the cloud name in the cloud config to use.
	Cloud *string `json:"cloud,omitempty"`
	// UserID is the ID of the user created for the identity.
	UserID *string `json:"userID,omitempty"`
	// Password is the login for the user.
	Password *string `json:"password,omitempty"`
	// ProjectID is the ID of the project created for the identity.
	ProjectID *string `json:"projectID,omitempty"`
	// ApplicationCredentialID is the ID of the user's application credential.
	ApplicationCredentialID *string `json:"applicationCredentialID,omitempty"`
	// ApplicationCredentialSecret is the one-time secret for the application credential.
	ApplicationCredentialSecret *string `json:"applicationCredentialSecret,omitempty"`
	// ServerGroupID is the ID of the server group created for the identity.
	ServerGroupID *string `json:"serverGroupID,omitempty"`
	// SSHKeyName is the ssh key that may be injected into clusters by consuming services.
	SSHKeyName *string `json:"sshKeyName,omitempty"`
	// SSHPrivateKey is a PEM encoded private key.
	SSHPrivateKey []byte `json:"sshPrivateKey,omitempty"`
}

type OpenstackIdentityStatus struct{}

// PhysicalNetworkList s a typed list of physical networks.
// +k8s:deepcopy-gen:interfaces=k8s.io/apimachinery/pkg/runtime.Object
type PhysicalNetworkList struct {
	metav1.TypeMeta `json:",inline"`
	metav1.ListMeta `json:"metadata,omitempty"`
	Items           []PhysicalNetwork `json:"items"`
}

// PhysicalNetwork defines a physical network beloning to an identity.
// +genclient
// +k8s:deepcopy-gen:interfaces=k8s.io/apimachinery/pkg/runtime.Object
// +kubebuilder:resource:scope=Namespaced,categories=unikorn
// +kubebuilder:subresource:status
// +kubebuilder:printcolumn:name="status",type="string",JSONPath=".status.conditions[?(@.type==\"Available\")].reason"
// +kubebuilder:printcolumn:name="age",type="date",JSONPath=".metadata.creationTimestamp"
type PhysicalNetwork struct {
	metav1.TypeMeta   `json:",inline"`
	metav1.ObjectMeta `json:"metadata,omitempty"`
	Spec              PhysicalNetworkSpec   `json:"spec"`
	Status            PhysicalNetworkStatus `json:"status,omitempty"`
}

type PhysicalNetworkSpec struct {
	// Pause, if true, will inhibit reconciliation.
	Pause bool `json:"pause,omitempty"`
	// Tags are an abitrary list of key/value pairs that a client
	// may populate to store metadata for the resource.
	Tags TagList `json:"tags,omitempty"`
	// Provider defines the provider type.
	Provider Provider `json:"provider"`
	// Prefix is the IPv4 address prefix.
	Prefix *unikornv1core.IPv4Prefix `json:"prefix"`
	// DNSNameservers are a set of DNS nameservrs for the network.
	DNSNameservers []unikornv1core.IPv4Address `json:"dnsNameservers"`
}

type PhysicalNetworkStatus struct {
	// Current service state of a cluster manager.
	Conditions []unikornv1core.Condition `json:"conditions,omitempty"`
}

// OpenstackPhysicalNetworkList s a typed list of physical networks.
// +k8s:deepcopy-gen:interfaces=k8s.io/apimachinery/pkg/runtime.Object
type OpenstackPhysicalNetworkList struct {
	metav1.TypeMeta `json:",inline"`
	metav1.ListMeta `json:"metadata,omitempty"`
	Items           []OpenstackPhysicalNetwork `json:"items"`
}

// OpenstackPhysicalNetwork defines a physical network beloning to an identity.
// +genclient
// +k8s:deepcopy-gen:interfaces=k8s.io/apimachinery/pkg/runtime.Object
// +kubebuilder:resource:scope=Namespaced,categories=unikorn
// +kubebuilder:printcolumn:name="age",type="date",JSONPath=".metadata.creationTimestamp"
type OpenstackPhysicalNetwork struct {
	metav1.TypeMeta   `json:",inline"`
	metav1.ObjectMeta `json:"metadata,omitempty"`
	Spec              OpenstackPhysicalNetworkSpec   `json:"spec"`
	Status            OpenstackPhysicalNetworkStatus `json:"status,omitempty"`
}

type OpenstackPhysicalNetworkSpec struct {
	// NetworkID is the network ID.
	NetworkID *string `json:"networkID,omitempty"`
	// VlanID is the ID if the VLAN for IPAM.
	VlanID *int `json:"vlanID,omitempty"`
	// SubnetID is the subnet ID.
	SubnetID *string `json:"subnetID,omitempty"`
	// RouterID is the router ID.
	RouterID *string `json:"routerID,omitempty"`
	// RouterSubnetInterfaceAdded tells us if this step has been accomplished.
	RouterSubnetInterfaceAdded bool `json:"routerSubnetInterfaceAdded,omitempty"`
}

type OpenstackPhysicalNetworkStatus struct {
}

// VLANAllocationList is a typed list of VLAN allocations.
// +k8s:deepcopy-gen:interfaces=k8s.io/apimachinery/pkg/runtime.Object
type VLANAllocationList struct {
	metav1.TypeMeta `json:",inline"`
	metav1.ListMeta `json:"metadata,omitempty"`
	Items           []VLANAllocation `json:"items"`
}

// VLANAllocation is used to manage VLAN allocations.  Only a single instance is
// allowed per region.  As this is a custom resource, we are guaranteed atomicity
// due to Kubernetes' speculative locking implementation.
// +genclient
// +k8s:deepcopy-gen:interfaces=k8s.io/apimachinery/pkg/runtime.Object
// +kubebuilder:resource:scope=Namespaced,categories=unikorn
// +kubebuilder:printcolumn:name="age",type="date",JSONPath=".metadata.creationTimestamp"
type VLANAllocation struct {
	metav1.TypeMeta   `json:",inline"`
	metav1.ObjectMeta `json:"metadata,omitempty"`
	Spec              VLANAllocationSpec   `json:"spec"`
	Status            VLANAllocationStatus `json:"status,omitempty"`
}

type VLANAllocationSpec struct {
	// Allocations are an explcit set of VLAN allocations.
	Allocations []VLANAllocationEntry `json:"allocations,omitempty"`
}

type VLANAllocationEntry struct {
	// ID is the VLAN ID.
	ID int `json:"id"`
	// PhysicalNetworkID is the physical network/provider specific physical network
	// identifier that owns this entry.
	PhysicalNetworkID string `json:"physicalNetworkID"`
}

type VLANAllocationStatus struct {
}

// QuotaList is a typed list of quotas.
// +k8s:deepcopy-gen:interfaces=k8s.io/apimachinery/pkg/runtime.Object
type QuotaList struct {
	metav1.TypeMeta `json:",inline"`
	metav1.ListMeta `json:"metadata,omitempty"`
	Items           []Quota `json:"items"`
}

// Quota defines resource limits for identities.
// We don't want to be concerned with Hertz and bytes, instead we want to
// expose higher level primitives like flavors and how many they are.  This
// removes a lot of the burden from clients.  Where we have to be careful is
// with overheads, e.g. a machine implicitly defines CPUs, memory and storage,
// but this will also need networks, NICs and other supporting resources.
// Quotas are scoped to identities, and also to a specific client, as this avoids
// having to worry about IPC and split brain concerns.
// +genclient
// +k8s:deepcopy-gen:interfaces=k8s.io/apimachinery/pkg/runtime.Object
// +kubebuilder:resource:scope=Namespaced,categories=unikorn
// +kubebuilder:printcolumn:name="age",type="date",JSONPath=".metadata.creationTimestamp"
type Quota struct {
	metav1.TypeMeta   `json:",inline"`
	metav1.ObjectMeta `json:"metadata,omitempty"`
	Spec              QuotaSpec   `json:"spec"`
	Status            QuotaStatus `json:"status,omitempty"`
}

type QuotaSpec struct {
	// Flavors is a list of flavors and their count.
	// +listType=map
	// +listMapKey=id
	Flavors []FlavorQuota `json:"flavors,omitempty"`
}

type FlavorQuota struct {
	// ID is the flavor ID.
	ID string `json:"id"`
	// Count is the number of instances that are required.
	// For certain services that can do rolling upgrades, be aware that this
	// may need a little overhead to cater for that.  For example the Kubernetes
	// service will do a one-in-one-out upgrade of the control plane.
	Count int `json:"count"`
}

type QuotaStatus struct {
}

<<<<<<< HEAD
// ServerList is a typed list of servers.
// +k8s:deepcopy-gen:interfaces=k8s.io/apimachinery/pkg/runtime.Object
type ServerList struct {
	metav1.TypeMeta `json:",inline"`
	metav1.ListMeta `json:"metadata,omitempty"`
	Items           []Server `json:"items"`
}

// Server defines a server beloning to an identity.
=======
// SecurityGroupList is a typed list of security groups.
// +k8s:deepcopy-gen:interfaces=k8s.io/apimachinery/pkg/runtime.Object
type SecurityGroupList struct {
	metav1.TypeMeta `json:",inline"`
	metav1.ListMeta `json:"metadata,omitempty"`
	Items           []SecurityGroup `json:"items"`
}

// SecurityGroup defines a security group beloning to an identity.
>>>>>>> 204e54a8
// +genclient
// +k8s:deepcopy-gen:interfaces=k8s.io/apimachinery/pkg/runtime.Object
// +kubebuilder:resource:scope=Namespaced,categories=unikorn
// +kubebuilder:subresource:status
// +kubebuilder:printcolumn:name="status",type="string",JSONPath=".status.conditions[?(@.type==\"Available\")].reason"
// +kubebuilder:printcolumn:name="age",type="date",JSONPath=".metadata.creationTimestamp"
<<<<<<< HEAD
// +kubebuilder:printcolumn:name="publicIP",type="string",JSONPath=".status.publicIP"
type Server struct {
	metav1.TypeMeta   `json:",inline"`
	metav1.ObjectMeta `json:"metadata,omitempty"`
	Spec              ServerSpec   `json:"spec"`
	Status            ServerStatus `json:"status,omitempty"`
}

type ServerSpec struct {
=======
type SecurityGroup struct {
	metav1.TypeMeta   `json:",inline"`
	metav1.ObjectMeta `json:"metadata,omitempty"`
	Spec              SecurityGroupSpec   `json:"spec"`
	Status            SecurityGroupStatus `json:"status,omitempty"`
}

type SecurityGroupSpec struct {
>>>>>>> 204e54a8
	// Pause, if true, will inhibit reconciliation.
	Pause bool `json:"pause,omitempty"`
	// Tags are an abitrary list of key/value pairs that a client
	// may populate to store metadata for the resource.
	Tags TagList `json:"tags,omitempty"`
	// Provider defines the provider type.
	Provider Provider `json:"provider"`
<<<<<<< HEAD
	// FlavorID is the flavor ID.
	FlavorID string `json:"flavorID"`
	// Image defines a set of rules to lookup for the server image.
	Image *ServerImage `json:"image"`
	// SecurityGroupIDs is a list of security group IDs.
	SecurityGroupIDs []string `json:"securityGroupIDs,omitempty"`
	// PublicIPAllocation is the server public IP allocation configuration.
	PublicIPAllocation *ServerPublicIPAllocationSpec `json:"publicIPAllocation,omitempty"`
	// SSH is the server SSH configuration.
	SSH *ServerSSHSpec `json:"ssh,omitempty"`
}

type ServerImage struct {
	// ID is the image ID. If specified, it has priority over the selector.
	ID *string `json:"id,omitempty"`
	// Selector defines a set of rules to lookup images.
	Selector *ServerImageSelector `json:"selector,omitempty"`
}

type ServerImageSelector struct {
	// OS is the operating system of the image.
	OS string `json:"os"`
	// Version is the version of the image.
	Version string `json:"version"`
}

type ServerPublicIPAllocationSpec struct {
	// Enabled is a flag to enable public IP allocation.
	Enabled bool `json:"enabled,omitempty"`
}

type ServerSSHSpec struct {
	// PublicKeys is a list of public keys to inject into the server.
	PublicKeys []string `json:"publicKeys,omitempty"`
}

type ServerStatus struct {
	// Current service state of a cluster manager.
	Conditions []unikornv1core.Condition `json:"conditions,omitempty"`
	// PrivateIP is the private IP address of the server.
	PrivateIP *string `json:"privateIP,omitempty"`
	// PublicIP is the public IP address of the server.
	PublicIP *string `json:"publicIP,omitempty"`
}

// OpenstackServerList is a typed list of servers.
// +k8s:deepcopy-gen:interfaces=k8s.io/apimachinery/pkg/runtime.Object
type OpenstackServerList struct {
	metav1.TypeMeta `json:",inline"`
	metav1.ListMeta `json:"metadata,omitempty"`
	Items           []OpenstackServer `json:"items"`
}

// OpenstackServer has no controller, its a database record of state.
=======
}

type SecurityGroupStatus struct {
	// Current service state of a security group.
	Conditions []unikornv1core.Condition `json:"conditions,omitempty"`
}

// OpenstackSecurityGroupList is a typed list of security groups.
// +k8s:deepcopy-gen:interfaces=k8s.io/apimachinery/pkg/runtime.Object
type OpenstackSecurityGroupList struct {
	metav1.TypeMeta `json:",inline"`
	metav1.ListMeta `json:"metadata,omitempty"`
	Items           []OpenstackSecurityGroup `json:"items"`
}

// OpenstackSecurityGroup has no controller, its a database record of state.
// +genclient
// +k8s:deepcopy-gen:interfaces=k8s.io/apimachinery/pkg/runtime.Object
// +kubebuilder:resource:scope=Namespaced,categories=unikorn
// +kubebuilder:printcolumn:name="age",type="date",JSONPath=".metadata.creationTimestamp"
type OpenstackSecurityGroup struct {
	metav1.TypeMeta   `json:",inline"`
	metav1.ObjectMeta `json:"metadata,omitempty"`
	Spec              OpenstackSecurityGroupSpec   `json:"spec"`
	Status            OpenstackSecurityGroupStatus `json:"status,omitempty"`
}

type OpenstackSecurityGroupSpec struct {
	// SecurityGroupID is the security group ID.
	SecurityGroupID *string `json:"securityGroupID,omitempty"`
}

type OpenstackSecurityGroupStatus struct {
}

// SecurityGroupRuleList is a typed list of security group rules.
// +k8s:deepcopy-gen:interfaces=k8s.io/apimachinery/pkg/runtime.Object
type SecurityGroupRuleList struct {
	metav1.TypeMeta `json:",inline"`
	metav1.ListMeta `json:"metadata,omitempty"`
	Items           []SecurityGroupRule `json:"items"`
}

// SecurityGroupRule defines a security group rule beloning to a security group.
// +genclient
// +k8s:deepcopy-gen:interfaces=k8s.io/apimachinery/pkg/runtime.Object
// +kubebuilder:resource:scope=Namespaced,categories=unikorn
// +kubebuilder:subresource:status
// +kubebuilder:printcolumn:name="status",type="string",JSONPath=".status.conditions[?(@.type==\"Available\")].reason"
// +kubebuilder:printcolumn:name="age",type="date",JSONPath=".metadata.creationTimestamp"
type SecurityGroupRule struct {
	metav1.TypeMeta   `json:",inline"`
	metav1.ObjectMeta `json:"metadata,omitempty"`
	Spec              SecurityGroupRuleSpec   `json:"spec"`
	Status            SecurityGroupRuleStatus `json:"status,omitempty"`
}

type SecurityGroupRuleSpec struct {
	// Pause, if true, will inhibit reconciliation.
	Pause bool `json:"pause,omitempty"`
	// Direction is the direction of the rule.
	Direction *SecurityGroupRuleDirection `json:"direction"`
	// Protocol is the protocol of the rule.
	Protocol *SecurityGroupRuleProtocol `json:"protocol"`
	// Port is the port or range of ports.
	Port *SecurityGroupRulePort `json:"port"`
	// CIDR is the CIDR block to allow traffic from.
	CIDR *unikornv1core.IPv4Prefix `json:"cidr"`
}

type SecurityGroupRuleStatus struct {
	// Current service state of a security group rule.
	Conditions []unikornv1core.Condition `json:"conditions,omitempty"`
}

// +kubebuilder:validation:Enum=tcp;udp
type SecurityGroupRuleProtocol string

// +kubebuilder:validation:Enum=ingress;egress
type SecurityGroupRuleDirection string

const (
	TCP     SecurityGroupRuleProtocol  = "tcp"
	UDP     SecurityGroupRuleProtocol  = "udp"
	Ingress SecurityGroupRuleDirection = "ingress"
	Egress  SecurityGroupRuleDirection = "egress"
)

type SecurityGroupRulePortRange struct {
	// Start is the start of the range.
	// +kubebuilder:validation:Minimum=1
	Start int `json:"start"`
	// End is the end of the range.
	// +kubebuilder:validation:Maximum=65535
	End int `json:"end"`
}

// +kubebuilder:validation:XValidation:message="at least one of number or range must be defined",rule=(has(self.number) || has(self.range))
type SecurityGroupRulePort struct {
	// Number is the port number.
	Number *int `json:"number,omitempty"`
	// Range is the port range.
	Range *SecurityGroupRulePortRange `json:"range,omitempty"`
}

// OpenstackSecurityGroupRuleList is a typed list of security groups.
// +k8s:deepcopy-gen:interfaces=k8s.io/apimachinery/pkg/runtime.Object
type OpenstackSecurityGroupRuleList struct {
	metav1.TypeMeta `json:",inline"`
	metav1.ListMeta `json:"metadata,omitempty"`
	Items           []OpenstackSecurityGroupRule `json:"items"`
}

// OpenstackSecurityGroupRule has no controller, its a database record of state.
>>>>>>> 204e54a8
// +genclient
// +k8s:deepcopy-gen:interfaces=k8s.io/apimachinery/pkg/runtime.Object
// +kubebuilder:resource:scope=Namespaced,categories=unikorn
// +kubebuilder:printcolumn:name="age",type="date",JSONPath=".metadata.creationTimestamp"
<<<<<<< HEAD
type OpenstackServer struct {
	metav1.TypeMeta   `json:",inline"`
	metav1.ObjectMeta `json:"metadata,omitempty"`
	Spec              OpenstackServerSpec   `json:"spec"`
	Status            OpenstackServerStatus `json:"status,omitempty"`
}

type OpenstackServerSpec struct {
	// ServerID is the server ID.
	ServerID *string `json:"serverID,omitempty"`
	// PublicIPId is the public ip allocation id.
	PublicIPId *string `json:"publicIPId,omitempty"`
	// SSHPublicKeys is a list of public keys injected into the server.
	SSHPublicKeys []string `json:"publicKeys,omitempty"`
}

type OpenstackServerStatus struct {
=======
type OpenstackSecurityGroupRule struct {
	metav1.TypeMeta   `json:",inline"`
	metav1.ObjectMeta `json:"metadata,omitempty"`
	Spec              OpenstackSecurityGroupRuleSpec   `json:"spec"`
	Status            OpenstackSecurityGroupRuleStatus `json:"status,omitempty"`
}

type OpenstackSecurityGroupRuleSpec struct {
	// SecurityGroupRuleID is the security group rule ID.
	SecurityGroupRuleID *string `json:"securityGroupRuleID,omitempty"`
}

type OpenstackSecurityGroupRuleStatus struct {
>>>>>>> 204e54a8
}<|MERGE_RESOLUTION|>--- conflicted
+++ resolved
@@ -518,17 +518,6 @@
 type QuotaStatus struct {
 }
 
-<<<<<<< HEAD
-// ServerList is a typed list of servers.
-// +k8s:deepcopy-gen:interfaces=k8s.io/apimachinery/pkg/runtime.Object
-type ServerList struct {
-	metav1.TypeMeta `json:",inline"`
-	metav1.ListMeta `json:"metadata,omitempty"`
-	Items           []Server `json:"items"`
-}
-
-// Server defines a server beloning to an identity.
-=======
 // SecurityGroupList is a typed list of security groups.
 // +k8s:deepcopy-gen:interfaces=k8s.io/apimachinery/pkg/runtime.Object
 type SecurityGroupList struct {
@@ -538,24 +527,12 @@
 }
 
 // SecurityGroup defines a security group beloning to an identity.
->>>>>>> 204e54a8
 // +genclient
 // +k8s:deepcopy-gen:interfaces=k8s.io/apimachinery/pkg/runtime.Object
 // +kubebuilder:resource:scope=Namespaced,categories=unikorn
 // +kubebuilder:subresource:status
 // +kubebuilder:printcolumn:name="status",type="string",JSONPath=".status.conditions[?(@.type==\"Available\")].reason"
 // +kubebuilder:printcolumn:name="age",type="date",JSONPath=".metadata.creationTimestamp"
-<<<<<<< HEAD
-// +kubebuilder:printcolumn:name="publicIP",type="string",JSONPath=".status.publicIP"
-type Server struct {
-	metav1.TypeMeta   `json:",inline"`
-	metav1.ObjectMeta `json:"metadata,omitempty"`
-	Spec              ServerSpec   `json:"spec"`
-	Status            ServerStatus `json:"status,omitempty"`
-}
-
-type ServerSpec struct {
-=======
 type SecurityGroup struct {
 	metav1.TypeMeta   `json:",inline"`
 	metav1.ObjectMeta `json:"metadata,omitempty"`
@@ -564,7 +541,6 @@
 }
 
 type SecurityGroupSpec struct {
->>>>>>> 204e54a8
 	// Pause, if true, will inhibit reconciliation.
 	Pause bool `json:"pause,omitempty"`
 	// Tags are an abitrary list of key/value pairs that a client
@@ -572,62 +548,6 @@
 	Tags TagList `json:"tags,omitempty"`
 	// Provider defines the provider type.
 	Provider Provider `json:"provider"`
-<<<<<<< HEAD
-	// FlavorID is the flavor ID.
-	FlavorID string `json:"flavorID"`
-	// Image defines a set of rules to lookup for the server image.
-	Image *ServerImage `json:"image"`
-	// SecurityGroupIDs is a list of security group IDs.
-	SecurityGroupIDs []string `json:"securityGroupIDs,omitempty"`
-	// PublicIPAllocation is the server public IP allocation configuration.
-	PublicIPAllocation *ServerPublicIPAllocationSpec `json:"publicIPAllocation,omitempty"`
-	// SSH is the server SSH configuration.
-	SSH *ServerSSHSpec `json:"ssh,omitempty"`
-}
-
-type ServerImage struct {
-	// ID is the image ID. If specified, it has priority over the selector.
-	ID *string `json:"id,omitempty"`
-	// Selector defines a set of rules to lookup images.
-	Selector *ServerImageSelector `json:"selector,omitempty"`
-}
-
-type ServerImageSelector struct {
-	// OS is the operating system of the image.
-	OS string `json:"os"`
-	// Version is the version of the image.
-	Version string `json:"version"`
-}
-
-type ServerPublicIPAllocationSpec struct {
-	// Enabled is a flag to enable public IP allocation.
-	Enabled bool `json:"enabled,omitempty"`
-}
-
-type ServerSSHSpec struct {
-	// PublicKeys is a list of public keys to inject into the server.
-	PublicKeys []string `json:"publicKeys,omitempty"`
-}
-
-type ServerStatus struct {
-	// Current service state of a cluster manager.
-	Conditions []unikornv1core.Condition `json:"conditions,omitempty"`
-	// PrivateIP is the private IP address of the server.
-	PrivateIP *string `json:"privateIP,omitempty"`
-	// PublicIP is the public IP address of the server.
-	PublicIP *string `json:"publicIP,omitempty"`
-}
-
-// OpenstackServerList is a typed list of servers.
-// +k8s:deepcopy-gen:interfaces=k8s.io/apimachinery/pkg/runtime.Object
-type OpenstackServerList struct {
-	metav1.TypeMeta `json:",inline"`
-	metav1.ListMeta `json:"metadata,omitempty"`
-	Items           []OpenstackServer `json:"items"`
-}
-
-// OpenstackServer has no controller, its a database record of state.
-=======
 }
 
 type SecurityGroupStatus struct {
@@ -742,12 +662,114 @@
 }
 
 // OpenstackSecurityGroupRule has no controller, its a database record of state.
->>>>>>> 204e54a8
-// +genclient
-// +k8s:deepcopy-gen:interfaces=k8s.io/apimachinery/pkg/runtime.Object
-// +kubebuilder:resource:scope=Namespaced,categories=unikorn
-// +kubebuilder:printcolumn:name="age",type="date",JSONPath=".metadata.creationTimestamp"
-<<<<<<< HEAD
+// +genclient
+// +k8s:deepcopy-gen:interfaces=k8s.io/apimachinery/pkg/runtime.Object
+// +kubebuilder:resource:scope=Namespaced,categories=unikorn
+// +kubebuilder:printcolumn:name="age",type="date",JSONPath=".metadata.creationTimestamp"
+type OpenstackSecurityGroupRule struct {
+	metav1.TypeMeta   `json:",inline"`
+	metav1.ObjectMeta `json:"metadata,omitempty"`
+	Spec              OpenstackSecurityGroupRuleSpec   `json:"spec"`
+	Status            OpenstackSecurityGroupRuleStatus `json:"status,omitempty"`
+}
+
+type OpenstackSecurityGroupRuleSpec struct {
+	// SecurityGroupRuleID is the security group rule ID.
+	SecurityGroupRuleID *string `json:"securityGroupRuleID,omitempty"`
+}
+
+type OpenstackSecurityGroupRuleStatus struct {
+}
+
+// ServerList is a typed list of servers.
+// +k8s:deepcopy-gen:interfaces=k8s.io/apimachinery/pkg/runtime.Object
+type ServerList struct {
+	metav1.TypeMeta `json:",inline"`
+	metav1.ListMeta `json:"metadata,omitempty"`
+	Items           []Server `json:"items"`
+}
+
+// Server defines a server beloning to an identity.
+// +genclient
+// +k8s:deepcopy-gen:interfaces=k8s.io/apimachinery/pkg/runtime.Object
+// +kubebuilder:resource:scope=Namespaced,categories=unikorn
+// +kubebuilder:subresource:status
+// +kubebuilder:printcolumn:name="status",type="string",JSONPath=".status.conditions[?(@.type==\"Available\")].reason"
+// +kubebuilder:printcolumn:name="age",type="date",JSONPath=".metadata.creationTimestamp"
+// +kubebuilder:printcolumn:name="publicIP",type="string",JSONPath=".status.publicIP"
+type Server struct {
+	metav1.TypeMeta   `json:",inline"`
+	metav1.ObjectMeta `json:"metadata,omitempty"`
+	Spec              ServerSpec   `json:"spec"`
+	Status            ServerStatus `json:"status,omitempty"`
+}
+
+type ServerSpec struct {
+	// Pause, if true, will inhibit reconciliation.
+	Pause bool `json:"pause,omitempty"`
+	// Tags are an abitrary list of key/value pairs that a client
+	// may populate to store metadata for the resource.
+	Tags TagList `json:"tags,omitempty"`
+	// Provider defines the provider type.
+	Provider Provider `json:"provider"`
+	// FlavorID is the flavor ID.
+	FlavorID string `json:"flavorID"`
+	// Image defines a set of rules to lookup for the server image.
+	Image *ServerImage `json:"image"`
+	// SecurityGroupIDs is a list of security group IDs.
+	SecurityGroupIDs []string `json:"securityGroupIDs,omitempty"`
+	// PublicIPAllocation is the server public IP allocation configuration.
+	PublicIPAllocation *ServerPublicIPAllocationSpec `json:"publicIPAllocation,omitempty"`
+	// SSH is the server SSH configuration.
+	SSH *ServerSSHSpec `json:"ssh,omitempty"`
+}
+
+type ServerImage struct {
+	// ID is the image ID. If specified, it has priority over the selector.
+	ID *string `json:"id,omitempty"`
+	// Selector defines a set of rules to lookup images.
+	Selector *ServerImageSelector `json:"selector,omitempty"`
+}
+
+type ServerImageSelector struct {
+	// OS is the operating system of the image.
+	OS string `json:"os"`
+	// Version is the version of the image.
+	Version string `json:"version"`
+}
+
+type ServerPublicIPAllocationSpec struct {
+	// Enabled is a flag to enable public IP allocation.
+	Enabled bool `json:"enabled,omitempty"`
+}
+
+type ServerSSHSpec struct {
+	// PublicKeys is a list of public keys to inject into the server.
+	PublicKeys []string `json:"publicKeys,omitempty"`
+}
+
+type ServerStatus struct {
+	// Current service state of a cluster manager.
+	Conditions []unikornv1core.Condition `json:"conditions,omitempty"`
+	// PrivateIP is the private IP address of the server.
+	PrivateIP *string `json:"privateIP,omitempty"`
+	// PublicIP is the public IP address of the server.
+	PublicIP *string `json:"publicIP,omitempty"`
+}
+
+// OpenstackServerList is a typed list of servers.
+// +k8s:deepcopy-gen:interfaces=k8s.io/apimachinery/pkg/runtime.Object
+type OpenstackServerList struct {
+	metav1.TypeMeta `json:",inline"`
+	metav1.ListMeta `json:"metadata,omitempty"`
+	Items           []OpenstackServer `json:"items"`
+}
+
+// OpenstackServer has no controller, its a database record of state.
+// +genclient
+// +k8s:deepcopy-gen:interfaces=k8s.io/apimachinery/pkg/runtime.Object
+// +kubebuilder:resource:scope=Namespaced,categories=unikorn
+// +kubebuilder:printcolumn:name="age",type="date",JSONPath=".metadata.creationTimestamp"
 type OpenstackServer struct {
 	metav1.TypeMeta   `json:",inline"`
 	metav1.ObjectMeta `json:"metadata,omitempty"`
@@ -765,19 +787,4 @@
 }
 
 type OpenstackServerStatus struct {
-=======
-type OpenstackSecurityGroupRule struct {
-	metav1.TypeMeta   `json:",inline"`
-	metav1.ObjectMeta `json:"metadata,omitempty"`
-	Spec              OpenstackSecurityGroupRuleSpec   `json:"spec"`
-	Status            OpenstackSecurityGroupRuleStatus `json:"status,omitempty"`
-}
-
-type OpenstackSecurityGroupRuleSpec struct {
-	// SecurityGroupRuleID is the security group rule ID.
-	SecurityGroupRuleID *string `json:"securityGroupRuleID,omitempty"`
-}
-
-type OpenstackSecurityGroupRuleStatus struct {
->>>>>>> 204e54a8
 }